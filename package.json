--- conflicted
+++ resolved
@@ -1,34 +1,3 @@
-<<<<<<< HEAD
-{
-  "name": "quindifood",
-  "version": "1.0.0",
-  "main": "src/app.ts",
-  "scripts": {
-    "start": "node dist/app.js",
-    "build": "tsc",
-    "dev": "nodemon src/app.ts",
-    "watch": "tsc --watch"
-  },
-  "dependencies": {
-    "bcryptjs": "^3.0.2",
-    "dotenv": "^16.3.1",
-    "express": "^4.18.2",
-    "express-validator": "^7.2.1",
-    "jsonwebtoken": "^9.0.2",
-    "pg": "^8.14.1",
-    "redis": "^4.7.0"
-  },
-  "devDependencies": {
-    "@types/express": "^4.17.18",
-    "@types/jsonwebtoken": "^9.0.9",
-    "@types/node": "^22.13.13",
-    "@types/pg": "^8.11.11",
-    "nodemon": "^3.0.2",
-    "ts-node": "^10.9.2",
-    "typescript": "^5.2.2"
-  }
-}
-=======
 {
   "name": "quindifood",
   "version": "1.0.0",
@@ -46,6 +15,7 @@
     "express-validator": "^7.2.1",
     "jsonwebtoken": "^9.0.2",
     "pg": "^8.14.1"
+    
   },
   "devDependencies": {
     "@types/express": "^4.17.18",
@@ -56,5 +26,4 @@
     "ts-node": "^10.9.2",
     "typescript": "^5.2.2"
   }
-}
->>>>>>> b80e382c
+}