import bcrypt from 'bcryptjs';

<<<<<<< HEAD
const generateHash = async (password: string): Promise<string> => {
=======
let generateHash = async (data: string) => {
>>>>>>> b80e382c
    const salt = await bcrypt.genSalt(10);
    return await bcrypt.hash(password, salt);
};

<<<<<<< HEAD
export default generateHash;
=======
export default generateHash; 
>>>>>>> b80e382c
<|MERGE_RESOLUTION|>--- conflicted
+++ resolved
@@ -1,16 +1,9 @@
-import bcrypt from 'bcryptjs';
-
-<<<<<<< HEAD
-const generateHash = async (password: string): Promise<string> => {
-=======
-let generateHash = async (data: string) => {
->>>>>>> b80e382c
-    const salt = await bcrypt.genSalt(10);
-    return await bcrypt.hash(password, salt);
-};
-
-<<<<<<< HEAD
-export default generateHash;
-=======
-export default generateHash; 
->>>>>>> b80e382c
+import bcrypt from 'bcryptjs';
+
+
+const generateHash = async (password: string): Promise<string> => {
+    const salt = await bcrypt.genSalt(10);
+    return await bcrypt.hash(password, salt);
+};
+
+export default generateHash; 